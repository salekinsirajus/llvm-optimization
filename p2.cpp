--- conflicted
+++ resolved
@@ -26,11 +26,8 @@
 
 #include "llvm/IR/InstIterator.h"
 #include "llvm/Transforms/Utils/FunctionComparator.h"
-<<<<<<< HEAD
 #include "llvm/Transforms/InstCombine/InstCombiner.h"
-=======
 #include "llvm/IR/Value.h"
->>>>>>> 78493af5
 
 using namespace llvm;
 
@@ -280,7 +277,6 @@
 }
 
 
-<<<<<<< HEAD
 static void RedundantLoadWorklist(Instruction &I, BasicBlock::iterator it, Function::iterator fi){
     Instruction* load =  &I;
 
@@ -311,7 +307,6 @@
 
 }
 
-=======
 static bool RunSimplifyInstruction(Instruction &I, const SimplifyQuery &Q){
     /* Runs the simplifyInstruction library function
      *
@@ -336,29 +331,9 @@
     /* Runs a pass where you try do simple constant folding and such things
      *
      * */
->>>>>>> 78493af5
-
-static void EliminatRedundantLoadPass(Module *M){
-    /* Examines a load and eliminates redundant loads within the same basic
-     * block
-     *
-     * */
     for (Module::iterator func = M->begin(); func != M->end(); ++func){
         for (Function::iterator fi = func->begin(); fi != func->end(); ++fi){
             for (BasicBlock::iterator bbi = fi->begin(); bbi != fi->end(); ++bbi){
-<<<<<<< HEAD
-            Instruction& inst = *bbi;
-            if (isa<LoadInst>(&inst)){
-                RedundantLoadWorklist(inst, bbi, fi);   
-                }
-            }
-        }
-    }
-}
-static void CommonSubexpressionElimination(Module *M) {
-    EliminatRedundantLoadPass(M);
-}
-=======
                 Instruction& inst = *bbi;
                 if (RunSimplifyInstruction(inst, M->getDataLayout())){
                     ++bbi;
@@ -369,6 +344,23 @@
     }
 }
 
+static void EliminatRedundantLoadPass(Module *M){
+    /* Examines a load and eliminates redundant loads within the same basic
+     * block
+     *
+     * */
+    for (Module::iterator func = M->begin(); func != M->end(); ++func){
+        for (Function::iterator fi = func->begin(); fi != func->end(); ++fi){
+            for (BasicBlock::iterator bbi = fi->begin(); bbi != fi->end(); ++bbi){
+            Instruction& inst = *bbi;
+            if (isa<LoadInst>(&inst)){
+                RedundantLoadWorklist(inst, bbi, fi);   
+                }
+            }
+        }
+    }
+}
+
 static void CommonSubexpressionElimination(Module *M) {
     /* Driver function
      * 
@@ -377,5 +369,5 @@
 
     runCSEBasic(M);
     SimplifyInstructionPass(M);
-}
->>>>>>> 78493af5
+    EliminatRedundantLoadPass(M);
+}